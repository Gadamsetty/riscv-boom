--- conflicted
+++ resolved
@@ -11,21 +11,15 @@
     cd ..
     rm -rf boom-template
 
-<<<<<<< HEAD
-# clone boom-template and create the riscv-tools
-git clone --progress --verbose https://github.com/riscv-boom/boom-template.git
-cd boom-template
-git submodule update --init rocket-chip
-(cd rocket-chip && git submodule update --init riscv-tools)
-(cd rocket-chip/riscv-tools && git submodule update --init --recursive riscv-isa-sim riscv-fesvr riscv-pk riscv-opcodes riscv-tests riscv-gnu-toolchain riscv-openocd)
-
-# build the tools
-cd rocket-chip/riscv-tools
-./build.sh
-=======
     # clone boom-template and create the riscv-tools
     git clone --progress --verbose https://github.com/riscv-boom/boom-template.git
     cd boom-template
-    ./scripts/build-tools.sh
+    git submodule update --init rocket-chip
+    (cd rocket-chip && git submodule update --init riscv-tools)
+    (cd rocket-chip/riscv-tools && git submodule update --init --recursive riscv-isa-sim riscv-fesvr riscv-pk riscv-opcodes riscv-tests riscv-gnu-toolchain riscv-openocd)
+    
+    # build the tools
+    cd rocket-chip/riscv-tools
+    ./build.sh
+
 fi
->>>>>>> 378cbb5c
