//******************************************************************************
// Copyright (c) 2018 - 2018, The Regents of the University of California (Regents).
// All Rights Reserved. See LICENSE and LICENSE.SiFive for license details.
//------------------------------------------------------------------------------
// Author: Christopher Celio
//------------------------------------------------------------------------------

package boom.lsu

import scala.collection.mutable.ListBuffer

import chisel3._

import freechips.rocketchip.util._
import freechips.rocketchip.config.Parameters
import freechips.rocketchip.diplomacy.{AddressSet, LazyModule}
import freechips.rocketchip.rocket.{DCache, HellaCache, HellaCacheArbiter, HellaCacheIO, NonBlockingDCache, PTW}
import freechips.rocketchip.subsystem.RocketCrossingKey
import freechips.rocketchip.tile.{BaseTile, HasTileParameters}
import freechips.rocketchip.tilelink.TLIdentityNode

/**
 * Top level mixin to construct a tile with a BOOM HellaCache.
 */
trait HasBoomHellaCache { this: BaseTile =>
  val module: HasBoomHellaCacheModule
  implicit val p: Parameters
  var nDCachePorts = 0
<<<<<<< HEAD
  lazy val dcache: HellaCache = LazyModule(
    if(tileParams.dcache.get.nMSHRs == 0) {
      new DCache(hartId, crossing)
    } else { new BoomNonBlockingDCache(hartId) })
=======
  val dcache: HellaCache = LazyModule(
    if (tileParams.dcache.get.nMSHRs == 0)
    {
      new DCache(hartId, findScratchpadFromICache _, p(RocketCrossingKey).head.knownRatio)
    }
    else
    {
      new BoomNonBlockingDCache(hartId)
    })
>>>>>>> 0f7e6889

  //tlMasterXbar.node := dcache.node
  val dCacheTap = TLIdentityNode()
  tlMasterXbar.node := dCacheTap := dcache.node
}

<<<<<<< HEAD

trait HasBoomHellaCacheModule {
  val outer: HasBoomHellaCache with HasTileParameters
  implicit val p: Parameters
=======
/**
 * Mixin to construct a tile with a BOOM HellaCache.
 */
trait HasBoomHellaCacheModule
{
  val outer: HasBoomHellaCache
>>>>>>> 0f7e6889
  val dcachePorts = ListBuffer[HellaCacheIO]()
  val dcacheArb = Module(new HellaCacheArbiter(outer.nDCachePorts)(outer.p))
  outer.dcache.module.io.cpu <> dcacheArb.io.mem
}

/**
 * Top level mixin to construct a tile with a BOOM PTW.
 */
trait CanHaveBoomPTW extends HasTileParameters with HasBoomHellaCache { this: BaseTile =>
  val module: CanHaveBoomPTWModule
  var nPTWPorts = 1
  nDCachePorts += (if (usingPTW) 1 else 0)
}

/**
 * Mixin to construct a tile with a BOOM PTW.
 */
trait CanHaveBoomPTWModule extends HasBoomHellaCacheModule
{
  val outer: CanHaveBoomPTW
  val ptwPorts = ListBuffer(outer.dcache.module.io.ptw)
  val ptw: Option[PTW] = (outer.usingPTW).option(Module(new PTW(outer.nPTWPorts)(outer.dcache.node.edges.out(0), outer.p)))
  if (outer.usingPTW)
  {
    dcachePorts += ptw.get.io.mem
  }
}

/**
 * Bundle to monitor cache data writebacks/releases for memory ordering.
 */
class ReleaseInfo(implicit p: Parameters) extends boom.common.BoomBundle()(p)
{
   val address = UInt(corePAddrBits.W)
}<|MERGE_RESOLUTION|>--- conflicted
+++ resolved
@@ -26,41 +26,28 @@
   val module: HasBoomHellaCacheModule
   implicit val p: Parameters
   var nDCachePorts = 0
-<<<<<<< HEAD
   lazy val dcache: HellaCache = LazyModule(
-    if(tileParams.dcache.get.nMSHRs == 0) {
-      new DCache(hartId, crossing)
-    } else { new BoomNonBlockingDCache(hartId) })
-=======
-  val dcache: HellaCache = LazyModule(
     if (tileParams.dcache.get.nMSHRs == 0)
     {
-      new DCache(hartId, findScratchpadFromICache _, p(RocketCrossingKey).head.knownRatio)
+      new DCache(hartId, crossing)
     }
     else
     {
       new BoomNonBlockingDCache(hartId)
     })
->>>>>>> 0f7e6889
 
   //tlMasterXbar.node := dcache.node
   val dCacheTap = TLIdentityNode()
   tlMasterXbar.node := dCacheTap := dcache.node
 }
 
-<<<<<<< HEAD
-
-trait HasBoomHellaCacheModule {
-  val outer: HasBoomHellaCache with HasTileParameters
-  implicit val p: Parameters
-=======
 /**
  * Mixin to construct a tile with a BOOM HellaCache.
  */
 trait HasBoomHellaCacheModule
 {
-  val outer: HasBoomHellaCache
->>>>>>> 0f7e6889
+  val outer: HasBoomHellaCache with HasTileParameters
+  implicit val p: Parameters
   val dcachePorts = ListBuffer[HellaCacheIO]()
   val dcacheArb = Module(new HellaCacheArbiter(outer.nDCachePorts)(outer.p))
   outer.dcache.module.io.cpu <> dcacheArb.io.mem
