//******************************************************************************
// Copyright (c) 2015, The Regents of the University of California (Regents).
// All Rights Reserved. See LICENSE for license details.
//------------------------------------------------------------------------------
//------------------------------------------------------------------------------
// Transformable SeqReadMem
//------------------------------------------------------------------------------
//------------------------------------------------------------------------------
//
// Christopher Celio
// 2017 Apr 2
//
// Provide an abstract sequential-read memory that can be transformed from a
// tall, skinny aspect ratio to a more rectangular shape.

package boom

import Chisel._


// Provide the "logical" sizes and we will map
// the logical SeqMem into a physical, realizable SeqMem
// that is in a square aspect ratio (rounded to a pow2 for the depth).
// Only supports a single read/write port.
class SeqMem1rwTransformable (
   l_depth: Int,
   l_width: Int
   ) extends Module
{
   val p_depth = 1 << log2Up(scala.math.sqrt(l_depth*l_width).toInt)
   val p_width = l_depth*l_width/p_depth

   require (l_depth*l_width == p_depth*p_width)
   require (p_depth > 0)
   require (p_width > 0)
   require (p_width % l_width == 0)

   val l_idx_sz = log2Ceil(l_depth)
   val p_idx_sz = log2Ceil(p_depth)
   val l_off_sz = log2Ceil(l_width)
   val p_off_sz = log2Ceil(p_width/l_width)
   require (p_off_sz > 0)

   println("\tSeqMem transformed from ("+ l_depth +" x "+l_width+") to ("+ p_depth +" x "+p_width+")")

   val io = new Bundle
   {
      val wen   = Bool(INPUT)
      val waddr = UInt(INPUT, width = l_idx_sz)
      val wmask = UInt(INPUT, width = l_width) 
      val wdata = UInt(INPUT, width = l_width)

      val ren   = Bool(INPUT)                   // valid cycle s0
      val raddr = UInt(INPUT, width = l_idx_sz) // input cycle s0
      val rout  = UInt(OUTPUT, width = l_width) // returned cycle s1
   }

   val smem = SeqMem(p_depth, Vec(p_width, Bool()))


   private def getIdx(addr:UInt) = 
      addr >> p_off_sz
      
   // must compute offset from address but then factor in the l_width.
   private def getOffset(addr:UInt) = 
      addr(p_off_sz-1,0) << l_off_sz


   assert (!(io.wen && io.ren), "[SMUtil] writer and reader fighting over the single port.")
   when (io.wen && !io.ren)
   {
      val waddr = getIdx(io.waddr)
      val wdata = (io.wdata << getOffset(io.waddr))(p_width-1, 0)
      val wmask = (io.wmask << getOffset(io.waddr))(p_width-1, 0)
      smem.write(waddr, Vec(wdata.toBools), wmask.toBools)
   }

   // read
   val ridx = getIdx(io.raddr)
   val roff = getOffset(io.raddr)
   val r_offset = RegEnable(roff, io.ren)
   // returned cycle s1
<<<<<<< HEAD
   val s1_rrow = smem.read(ridx, io.ren).toBits
=======
   val s1_rrow = smem.read(ridx, io.ren).asUInt
>>>>>>> 5b043516
   io.rout := (s1_rrow >> r_offset)(l_width-1, 0)
}
<|MERGE_RESOLUTION|>--- conflicted
+++ resolved
@@ -80,10 +80,6 @@
    val roff = getOffset(io.raddr)
    val r_offset = RegEnable(roff, io.ren)
    // returned cycle s1
-<<<<<<< HEAD
-   val s1_rrow = smem.read(ridx, io.ren).toBits
-=======
    val s1_rrow = smem.read(ridx, io.ren).asUInt
->>>>>>> 5b043516
    io.rout := (s1_rrow >> r_offset)(l_width-1, 0)
 }
